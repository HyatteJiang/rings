package cc.redberry.rings.poly.multivar;

import cc.redberry.combinatorics.Combinatorics;
import cc.redberry.rings.IntegersZp;
import cc.redberry.rings.IntegersZp64;
import cc.redberry.rings.Ring;
import cc.redberry.rings.Rings;
import cc.redberry.rings.bigint.BigInteger;
import cc.redberry.rings.poly.IPolynomial;
import cc.redberry.rings.poly.PolynomialMethods;
import cc.redberry.rings.poly.multivar.HenselLifting.Evaluation;
import cc.redberry.rings.poly.multivar.HenselLifting.IEvaluation;
import cc.redberry.rings.poly.multivar.HenselLifting.lEvaluation;
import cc.redberry.rings.poly.multivar.MultivariateFactorization.IEvaluationLoop;
import cc.redberry.rings.poly.multivar.MultivariateFactorization.lEvaluationLoop;
import cc.redberry.rings.poly.test.FactorizationInput;
import cc.redberry.rings.poly.univar.UnivariatePolynomial;
import cc.redberry.rings.primes.SmallPrimes;
import cc.redberry.rings.test.AbstractTest;
import cc.redberry.rings.test.Benchmark;
import cc.redberry.rings.util.ArraysUtil;
import cc.redberry.rings.util.TimeUnits;
import org.apache.commons.math3.stat.descriptive.DescriptiveStatistics;
import org.junit.Assert;
import org.junit.Ignore;
import org.junit.Test;

import java.util.Arrays;
import java.util.Spliterator;
import java.util.Spliterators;
import java.util.function.Function;
import java.util.stream.IntStream;
import java.util.stream.StreamSupport;

import static cc.redberry.rings.poly.multivar.MultivariateFactorizationTest.*;
import static cc.redberry.rings.poly.multivar.MultivariatePolynomialZp64.parse;

/**
 * @since 1.0
 */
public class HenselLiftingTest extends AMultivariateTest {

    @Test
    public void test1() throws Exception {
        IntegersZp64 domain = new IntegersZp64(SmallPrimes.nextPrime(66));
        String[] vars = {"a", "b"};
        MultivariatePolynomialZp64
                factors[] =
                {
                        parse("a^15*b + a^15 - 2*a*b^4 - 3*b + 2 + b^2*a - b^4", domain, vars),
                        parse("a^5*b^6 + a*b^2 - 3*b^2 + b + 2 - a^3*b^6", domain, vars)
                },
                base = multiply(factors);

        assert MultivariateGCD.PolynomialGCD(factors).isConstant();

        lEvaluation evaluation = new lEvaluation(base.nVariables, new long[]{1}, domain, base.ordering);

        MultivariatePolynomialZp64[] uFactors = evaluation.evaluateFrom(factors, 1);
        MultivariatePolynomialZp64[] factorsLC = Arrays.stream(factors).map(f -> f.lc(0)).toArray(MultivariatePolynomialZp64[]::new);
        HenselLifting.multivariateLift0(base,
                uFactors,
                factorsLC,
                evaluation,
                base.degrees());
        Assert.assertEquals(base, multiply(uFactors));
    }

    @Test
    public void test2() throws Exception {
        IntegersZp64 domain = new IntegersZp64(43313);
        String[] vars = {"a", "b"};
        MultivariatePolynomialZp64
                factors[] =
                {
                        parse("36045*b^2+23621*a*b+21517*a^2", domain, vars),
                        parse("12894*b^3+22166*a+31033*a*b^2+25906*a^2*b^3", domain, vars),
                        parse("2387*b+11677*a+14775*a^2+25925*a^2*b", domain, vars),
                        parse("1+17708*a*b^2+7251*a*b^5+12898*a^2*b^2+12277*a^3*b^4+23269*a^5*b", domain, vars),
                        parse("27799+34918*a+25070*a^2+2145*a^2*b", domain, vars),
                },
                base = multiply(factors);

        assert MultivariateGCD.PolynomialGCD(factors).isConstant();

        lEvaluation evaluation = new lEvaluation(base.nVariables, new long[]{1146}, domain, base.ordering);

        MultivariatePolynomialZp64[] uFactors = evaluation.evaluateFrom(factors, 1);
        System.out.println(allCoprime(uFactors));
        System.out.println(IntStream.range(0, uFactors.length).allMatch(i -> factors[i].degree(0) == uFactors[i].degree(0)));

        MultivariatePolynomialZp64[] factorsLC = Arrays.stream(factors).map(f -> f.lc(0)).toArray(MultivariatePolynomialZp64[]::new);
        HenselLifting.multivariateLift0(base,
                uFactors,
                factorsLC,
                evaluation,
                base.degrees());
        Assert.assertEquals(base, multiply(uFactors));
    }


    @Test
    public void testEvaluation1() throws Exception {
        IntegersZp64 domain = new IntegersZp64(97);
        String[] vars = {"a", "b", "c"};
        MultivariatePolynomialZp64
                poly = parse("b*a^2 + b + a^2 + 2 + a^3*b^4 - a^62*b + 3*b^55*a^55 + b^66 + 3*c^55 + c*a*b + 3", domain, vars);
        lEvaluation evaluation = new lEvaluation(poly.nVariables, new long[]{2, 3}, domain, poly.ordering);

        Assert.assertEquals(evaluation.evaluate(poly, 1), evaluation.modImage(poly, 1, 1));
        Assert.assertEquals(parse("53 + a^2 + 49*a^3 + 22*a^55 + 2*b + a^2*b + 32*a^3*b + 84*a^55*b + 96*a^62*b + a*b*c + 3*c^55", domain, vars),
                evaluation.modImage(poly, 1, 2));
        Assert.assertEquals(parse("31 + a^2 + 26*a^55 + 77*b + a^2*b + 93*a^55*b + 96*a^62*b + 96*b^2 + 60*a^55*b^2 + 52*b^3 + 4*a^55*b^3 + 6*b^4 + a^3*b^4 + 27*a^55*b^4 + 15*b^5 + 88*a^55*b^5 + 25*b^6 + 75*a^55*b^6 + a*b*c + 3*c^55", domain, vars),
                evaluation.modImage(poly, 1, 7));
        Assert.assertEquals(parse("89 + a^2 + 22*a^55 + 33*b + a^2*b + 81*a^55*b + 96*a^62*b + 83*b^2 + 26*a^55*b^2 + 54*b^3 + 32*a^55*b^3 + 52*b^4 + a^3*b^4 + 89*a^55*b^4 + 14*b^5 + 56*a^55*b^5 + 19*b^6 + 8*a^55*b^6 + 58*b^7 + 9*a^55*b^7 + 32*b^8 + 23*a^55*b^8 + 57*b^9 + 42*a^55*b^9 + 58*b^10 + 90*a^55*b^10 + 56*b^11 + 53*a^55*b^11 + 24*b^12 + 4*a^55*b^12 + 86*b^13 + 92*a^55*b^13 + 33*b^14 + 64*a^55*b^14 + 71*b^15 + 71*a^55*b^15 + 44*b^16 + 42*a^55*b^16 + 49*b^17 + 92*a^55*b^17 + 26*b^18 + 94*a^55*b^18 + 77*b^19 + 78*a^55*b^19 + 76*b^20 + 24*a^55*b^20 + 37*b^21 + 76*a^55*b^21 + 3*b^22 + 64*a^55*b^22 + 80*b^23 + 71*a^55*b^23 + 77*b^24 + 89*a^55*b^24 + 71*b^25 + 7*a^55*b^25 + 92*b^26 + 87*a^55*b^26 + 65*b^27 + 49*a^55*b^27 + 25*b^28 + 60*a^55*b^28 + 30*b^29 + 19*a^55*b^29 + 95*b^30 + 16*a^55*b^30 + 32*b^31 + 3*a^55*b^31 + 85*b^32 + 62*a^55*b^32 + 24*b^33 + 91*a^55*b^33 + 32*b^34 + 55*a^55*b^34 + 79*b^35 + 58*a^55*b^35 + 57*b^36 + 82*a^55*b^36 + 30*b^37 + 62*a^55*b^37 + 44*b^38 + 64*a^55*b^38 + 61*b^39 + 95*a^55*b^39 + 68*b^40 + 17*a^55*b^40 + 57*b^41 + 35*a^55*b^41 + 76*b^42 + 96*a^55*b^42 + 2*b^43 + 29*a^55*b^43 + 83*b^44 + 37*a^55*b^44 + 42*b^45 + 92*a^55*b^45 + 3*b^46 + 42*a^55*b^46 + a*b*c + 3*c^55", domain, vars),
                evaluation.modImage(poly, 1, 47));


        Assert.assertEquals(evaluation.evaluate(poly, 2), evaluation.modImage(poly, 2, 1));
        Assert.assertEquals(parse("52 + a^2 + b + a^2*b + 96*a^62*b + a^3*b^4 + 3*a^55*b^55 + b^66 + 5*c + a*b*c", domain, vars),
                evaluation.modImage(poly, 2, 2));
        Assert.assertEquals(parse("87 + a^2 + b + a^2*b + 96*a^62*b + a^3*b^4 + 3*a^55*b^55 + b^66 + 9*c + a*b*c + 7*c^2 + 93*c^3 + 79*c^4 + 4*c^5 + 64*c^6", domain, vars),
                evaluation.modImage(poly, 2, 7));
        Assert.assertEquals(parse("52 + a^2 + b + a^2*b + 96*a^62*b + a^3*b^4 + 3*a^55*b^55 + b^66 + 36*c + a*b*c + 58*c^2 + 65*c^3 + 70*c^4 + 29*c^5 + 12*c^6 + 9*c^7 + 80*c^8 + 51*c^9 + 59*c^10 + 44*c^11 + 62*c^12 + 13*c^13 + 96*c^14 + 71*c^15 + 28*c^16 + 84*c^17 + 53*c^18 + 19*c^19 + 81*c^20 + 74*c^21 + 96*c^22 + 71*c^23 + 27*c^24 + 57*c^25 + 15*c^26 + 48*c^27 + 57*c^28 + 67*c^29 + 24*c^30 + 3*c^31 + 9*c^32 + 62*c^33 + 63*c^34 + 39*c^35 + 10*c^36 + 91*c^37 + 96*c^38 + 95*c^39 + 76*c^40 + 91*c^41 + 50*c^42 + 68*c^43 + 40*c^44 + 13*c^45 + 63*c^46", domain, vars),
                evaluation.modImage(poly, 2, 47));
    }

    @Test
    public void testEvaluation2() throws Exception {
        // small characteristic
        IntegersZp64 domain = new IntegersZp64(2);
        String[] vars = {"a", "b", "c"};
        MultivariatePolynomialZp64
                poly = parse("b*a^2 + b + a^2 + 2 + a^3*b^4 - a^62*b + 3*b^55*a^55 + b^66 + 3*c^55 + c*a*b + 3", domain, vars);
        lEvaluation evaluation = new lEvaluation(poly.nVariables, new long[]{1, 3}, domain, poly.ordering);

        Assert.assertEquals(evaluation.evaluate(poly, 1), evaluation.modImage(poly, 1, 1));
        Assert.assertEquals(parse("a^2 + a^3 + b + a^2*b + a^55*b + a^62*b + a*b*c + c^55", domain, vars),
                evaluation.modImage(poly, 1, 2));
        Assert.assertEquals(parse("1 + a^2 + a^55 + b + a^2*b + a^55*b + a^62*b + b^2 + a^55*b^2 + a^55*b^3 + a^3*b^4 + a^55*b^4 + a^55*b^5 + a^55*b^6 + a*b*c + c^55", domain, vars),
                evaluation.modImage(poly, 1, 7));
        Assert.assertEquals(parse("1 + a^2 + b + a^2*b + a^62*b + b^2 + a^3*b^4 + a^55*b^7 + a^55*b^23 + a^55*b^39 + a*b*c + c^55", domain, vars),
                evaluation.modImage(poly, 1, 47));


        Assert.assertEquals(evaluation.evaluate(poly, 2), evaluation.modImage(poly, 2, 1));
        Assert.assertEquals(parse("1 + a^2 + b + a^2*b + a^62*b + a^3*b^4 + a^55*b^55 + b^66 + c + a*b*c", domain, vars),
                evaluation.modImage(poly, 2, 2));
        Assert.assertEquals(parse("a^2 + b + a^2*b + a^62*b + a^3*b^4 + a^55*b^55 + b^66 + c + a*b*c + c^2 + c^3 + c^4 + c^5 + c^6", domain, vars),
                evaluation.modImage(poly, 2, 7));
        Assert.assertEquals(parse("1 + a^2 + b + a^2*b + a^62*b + a^3*b^4 + a^55*b^55 + b^66 + a*b*c + c^7 + c^23 + c^39", domain, vars),
                evaluation.modImage(poly, 2, 47));
    }

    @Test
    public void testEvaluation3() throws Exception {
        // small characteristic
        IntegersZp domain = new IntegersZp(2);
        String[] vars = {"a", "b", "c"};
        MultivariatePolynomial<BigInteger>
                poly = MultivariatePolynomial.parse("b*a^2 + b + a^2 + 2 + a^3*b^4 - a^62*b + 3*b^55*a^55 + b^66 + 3*c^55 + c*a*b + 3", domain, vars);
        Evaluation<BigInteger> evaluation = new Evaluation<>(poly.nVariables, new BigInteger[]{BigInteger.ONE, BigInteger.ONE}, domain, poly.ordering);

        Assert.assertEquals(evaluation.evaluate(poly, 1), evaluation.modImage(poly, 1, 1));
        Assert.assertEquals(MultivariatePolynomial.parse("a^2 + a^3 + b + a^2*b + a^55*b + a^62*b + a*b*c + c^55", domain, vars),
                evaluation.modImage(poly, 1, 2));
        Assert.assertEquals(MultivariatePolynomial.parse("1 + a^2 + a^55 + b + a^2*b + a^55*b + a^62*b + b^2 + a^55*b^2 + a^55*b^3 + a^3*b^4 + a^55*b^4 + a^55*b^5 + a^55*b^6 + a*b*c + c^55", domain, vars),
                evaluation.modImage(poly, 1, 7));
        Assert.assertEquals(MultivariatePolynomial.parse("1 + a^2 + b + a^2*b + a^62*b + b^2 + a^3*b^4 + a^55*b^7 + a^55*b^23 + a^55*b^39 + a*b*c + c^55", domain, vars),
                evaluation.modImage(poly, 1, 47));


        Assert.assertEquals(evaluation.evaluate(poly, 2), evaluation.modImage(poly, 2, 1));
        Assert.assertEquals(MultivariatePolynomial.parse("1 + a^2 + b + a^2*b + a^62*b + a^3*b^4 + a^55*b^55 + b^66 + c + a*b*c", domain, vars),
                evaluation.modImage(poly, 2, 2));
        Assert.assertEquals(MultivariatePolynomial.parse("a^2 + b + a^2*b + a^62*b + a^3*b^4 + a^55*b^55 + b^66 + c + a*b*c + c^2 + c^3 + c^4 + c^5 + c^6", domain, vars),
                evaluation.modImage(poly, 2, 7));
        Assert.assertEquals(MultivariatePolynomial.parse("1 + a^2 + b + a^2*b + a^62*b + a^3*b^4 + a^55*b^55 + b^66 + a*b*c + c^7 + c^23 + c^39", domain, vars),
                evaluation.modImage(poly, 2, 47));
    }

    @Test
    public void testHenselLiftingRandom1() throws Exception {
        MultivariateFactorizationTest.lSampleDecompositionSource baseSource = new MultivariateFactorizationTest.lSampleDecompositionSource(
                3, 5,
                2, 4,
                2, 6,
                1, 4);
        baseSource.minModulusBits = 15;
        baseSource.maxModulusBits = 30;
        FactorizationInput.SampleDecompositionSource<MultivariatePolynomialZp64> source
                = orderVarsByDegree(
                filterMonomialContent(
                        filterNonSquareFree(baseSource)));
        testHenselLift(source, AbstractTest.its(100, 1000), lEvaluationLoop::new, HenselLifting::multivariateLift0, true, 2);
        testHenselLift(source, AbstractTest.its(100, 1000), lEvaluationLoop::new, HenselLifting::multivariateLift0, true, 1);
    }

    @Benchmark(runAnyway = true)
    @Test
    public void testBivariateLifting1() throws Exception {
        IntegersZp64 domain = new IntegersZp64(67);
        String[] vars = {"a", "b"};
        MultivariatePolynomialZp64
                base = parse("33*b+34*b^2+36*b^3+59*b^4+50*b^5+52*b^6+66*b^7+17*b^8+33*a^4+34*a^4*b+36*a^4*b^2+28*a^4*b^3+14*a^4*b^4+6*a^4*b^5+57*a^4*b^6+17*a^4*b^7+52*a^4*b^8+66*a^4*b^9+17*a^4*b^10+11*a^5*b+59*a^5*b^2+50*a^5*b^3+53*a^5*b^4+65*a^5*b^5+45*a^5*b^6+56*a^5*b^7+53*a^5*b^8+a^5*b^9+66*a^5*b^10+17*a^5*b^11+33*a^6*b^2+11*a^6*b^4+3*a^6*b^5+a^6*b^7+3*a^8*b^2+64*a^8*b^3+52*a^8*b^4+2*a^8*b^5+14*a^8*b^6+52*a^8*b^7+66*a^8*b^8+17*a^8*b^9+11*a^9+59*a^9*b+50*a^9*b^2+65*a^9*b^3+56*a^9*b^4+45*a^9*b^5+42*a^9*b^6+51*a^9*b^7+47*a^9*b^8+54*a^9*b^9+20*a^9*b^10+a^9*b^11+66*a^9*b^12+17*a^9*b^13+33*a^10*b+a^10*b^2+10*a^10*b^3+56*a^10*b^4+13*a^10*b^6+4*a^10*b^7+66*a^10*b^8+18*a^10*b^9+11*a^11*b^2+3*a^11*b^3+2*a^11*b^5+11*a^11*b^7+a^11*b^10+a^13*b^2+66*a^13*b^3+17*a^13*b^4+a^13*b^5+66*a^13*b^6+18*a^13*b^7+66*a^13*b^8+17*a^13*b^9+a^13*b^10+66*a^13*b^11+17*a^13*b^12+a^14*b+66*a^14*b^2+20*a^14*b^3+a^14*b^4+21*a^14*b^6+66*a^14*b^7+18*a^14*b^8+a^14*b^9+66*a^14*b^10+17*a^14*b^11+11*a^15*b+3*a^15*b^2+14*a^15*b^4+3*a^15*b^5+11*a^15*b^6+2*a^15*b^7+13*a^15*b^9+a^15*b^12+a^16*b^3+a^16*b^8+a^19*b^3+a^19*b^6+a^19*b^8+a^19*b^11+a^20*b^2+a^20*b^5+a^20*b^7+a^20*b^10", domain);

        MultivariatePolynomialZp64[] uFactors = {
                parse("b^2+b^5+b^7+b^10", domain, vars),
                parse("33+a", domain, vars),
                parse("22+a", domain, vars),
                parse("32+8*a+a^2", domain, vars),
                parse("32+59*a+a^2", domain, vars),
                parse("24+5*a+15*a^2+45*a^3+a^4", domain, vars),
                parse("28+56*a+45*a^2+23*a^3+a^4", domain, vars),
                parse("19+a^6", domain, vars)
        };

        lEvaluation evaluation = new lEvaluation(2, new long[]{56}, domain, base.ordering);
        int degree = base.degree(1) + 1;
        for (int i = 0; i < AbstractTest.its(10, 100); i++) {
            long start = System.nanoTime();
            MultivariatePolynomialZp64[] lifted = uFactors.clone();
            HenselLifting.bivariateLiftNoLCCorrection0(base, lifted, evaluation, degree);
            System.out.println(TimeUnits.nanosecondsToString(System.nanoTime() - start));
            Assert.assertEquals(base, evaluation.modImage(base.createOne().multiply(lifted), 1, degree));
        }
    }

    @Test
    public void testBivariateLifting2() throws Exception {
        IntegersZp64 domain = new IntegersZp64(62653);
        String[] vars = {"a", "b"};

        MultivariatePolynomialZp64[] factors = {
                MultivariatePolynomialZp64.parse("17096+6578*a*b^2+54905*a^3", domain, vars),
                MultivariatePolynomialZp64.parse("43370+32368*a^2*b^2+45712*a^2*b^4+52302*a^4+23776*a^4*b^2", domain, vars)
        };

        MultivariatePolynomialZp64 base = factors[0].createOne().multiply(factors);
        lEvaluation evaluation = new lEvaluation(2, new long[]{0}, domain, base.ordering);

        MultivariatePolynomialZp64[] uFactors = evaluation.evaluateFrom(factors, 1);

        int degree = base.degree(1) + 1;
        HenselLifting.bivariateLift0(base, uFactors, null, evaluation, degree);
        Assert.assertTrue(evaluation.modImage(base.clone().subtract(base.createOne().multiply(uFactors)), 1, degree).isZero());
    }

    @Test
    public void testBivariateLiftingRandom1() throws Exception {
        MultivariateFactorizationTest.lSampleDecompositionSource baseSource = new MultivariateFactorizationTest.lSampleDecompositionSource(
                3, 5,
                2, 2,
                2, 6,
                1, 4);
        baseSource.minModulusBits = 15;
        baseSource.maxModulusBits = 30;
        FactorizationInput.SampleDecompositionSource<MultivariatePolynomialZp64> source
                = orderVarsByDegree(
                filterMonomialContent(
                        filterNonSquareFree(baseSource)));
        testHenselLift(source, AbstractTest.its(500, 1000), lEvaluationLoop::new,
                ((base, factors, factorsLC, evaluation, degreeBounds, from) ->
                        HenselLifting.bivariateLift0(base, factors, factorsLC, evaluation, degreeBounds[1])), true, 1);
    }

    @Test
    public void testBivariateLiftingRandom2() throws Exception {
        MultivariateFactorizationTest.lSampleDecompositionSource baseSource = new MultivariateFactorizationTest.lSampleDecompositionSource(
                3, 5,
                2, 2,
                2, 6,
                1, 4);
        baseSource.minModulusBits = 15;
        baseSource.maxModulusBits = 30;
        FactorizationInput.SampleDecompositionSource<MultivariatePolynomialZp64> source
                = orderVarsByDegree(
                filterMonomialContent(
                        filterNonSquareFree(baseSource)));
        testHenselLift(source, AbstractTest.its(500, 1000), lEvaluationLoop::new,
                ((base, factors, factorsLC, evaluation, degreeBounds, from) ->
                        HenselLifting.bivariateLiftNoLCCorrection0(base, factors, evaluation, degreeBounds[1])), false, 1);
    }


    @Test
    public void test4() throws Exception {
        PrivateRandom.getRandom().setSeed(50);
        IntegersZp64 domain = new IntegersZp64(592346501);
        String[] vars = {"a", "b"};
        MultivariatePolynomialZp64
                a = MultivariatePolynomialZp64.parse("8864159 + 332216825*a + 307171438*a^2 + 574396609*a^3 + b", domain, vars),
                b = MultivariatePolynomialZp64.parse("364341910 + 56968290*a + 134477777*a^2 + 264733241*b + 223672725*a*b + 365910146*a^2*b + 448183856*b^2 + 56041492*a*b^2 + 1386*a^2*b^2", domain, vars),
                base = a.clone().multiply(b);

        lEvaluation evaluation = new lEvaluation(base.nVariables, new long[]{0}, domain, base.ordering);

        MultivariatePolynomialZp64[] uFactors = {
                evaluation.evaluateFrom(a, 1),
                evaluation.evaluateFrom(b, 1),
        };

        uFactors[1].multiplyByLC(uFactors[0]);
        uFactors[0].monic();

        System.out.println(uFactors[0]);
        System.out.println(uFactors[1]);

        MultivariatePolynomialZp64[] factorsLC = {
                null,
                base.lc(0)
        };

        HenselLifting.multivariateLift0(base,
                uFactors,
                factorsLC,
                evaluation,
                base.degrees());
        Assert.assertEquals(base, multiply(uFactors));
    }

    @Test
    public void test5() throws Exception {
        IntegersZp64 domain = new IntegersZp64(SmallPrimes.nextPrime(66));
        String[] vars = {"a", "b", "c"};
        MultivariatePolynomialZp64
                factors[] =
                {
                        parse("a^15*b*c^2 + 2*a*b^4 - 3*b + 2 + b^2*a - b^4", domain, vars),
                        parse("a^5*b^6*c^3 + a*b^2 - 3*b^2 + b + 2 - a^3*b^6", domain, vars),
                        //parse("a^3*b*c + a*b^2 + 1", ring, vars)
                },
                base = multiply(factors);

        assert MultivariateGCD.PolynomialGCD(factors).isConstant();

        lEvaluation evaluation = new lEvaluation(base.nVariables, new long[]{1, 2}, domain, base.ordering);

        MultivariatePolynomialZp64[] uFactors = evaluation.evaluateFrom(factors, 1);
        HenselLifting.multivariateLiftAutomaticLC(base, uFactors, evaluation);
        Assert.assertEquals(base, multiply(uFactors));

        MultivariatePolynomialZp64[] biFactors = evaluation.evaluateFrom(factors, 2);
        HenselLifting.multivariateLiftAutomaticLC(base, biFactors, evaluation, 2);
        Assert.assertEquals(base, multiply(biFactors));
    }

    @Test
    public void test5a() throws Exception {
        IntegersZp64 domain = new IntegersZp64(SmallPrimes.nextPrime(66));
        String[] vars = {"a", "b", "c"};
        MultivariatePolynomialZp64
                factors[] =
                {
                        parse("a^15*b*c^2 + 2*a*b^4 - 3*b + 2 + b^2*a - b^4", domain, vars),
                        parse("a^5*b^6*c^3 + a*b^2 - 3*b^2 + b + 2 - a^3*b^6", domain, vars),
                        //parse("a^3*b*c + a*b^2 + 1", ring, vars)
                },
                base = multiply(factors);

        assert MultivariateGCD.PolynomialGCD(factors).isConstant();

        lEvaluation evaluation = new lEvaluation(base.nVariables, new long[]{1, 2}, domain, base.ordering);


        MultivariatePolynomialZp64[] biFactors = evaluation.evaluateFrom(factors, 2);
        MultivariatePolynomialZp64 lc = base.lc(0);

//         imposing leading coefficients
        MultivariatePolynomialZp64 lcCorrection = evaluation.evaluateFrom(lc, 2);
//        assert lcCorrection.isConstant();

        System.out.println(Arrays.stream(biFactors).map(p -> p.lc(0)).reduce(base.createOne(), (a, b) -> a.clone().multiply(b)));
        System.out.println(evaluation.evaluateFrom(base.lc(0), 2));

        for (MultivariatePolynomialZp64 factor : biFactors) {
            MultivariatePolynomialZp64 r = MultivariateDivision.divideExact(lcCorrection, factor.lc(0));
            factor.multiply(r);
//            assert factor.lt().exponents[0] == factor.degree(0);
//            factor.setLC(0, evaluation.evaluateFrom(factor.lc(0), 1));
//            factor.monicWithLC(lcCorrection.lcAsPoly());
        }

        MultivariatePolynomialZp64 tmp = base.clone().multiply(PolynomialMethods.polyPow(lc, biFactors.length - 1, true));

        HenselLifting.multivariateLift0(tmp, biFactors, ArraysUtil.arrayOf(lc, biFactors.length), evaluation, base.degrees(), 2);

        for (MultivariatePolynomialZp64 factor : biFactors)
            factor.set(HenselLifting.primitivePart(factor));

        System.out.println(Arrays.toString(factors));
        System.out.println(Arrays.toString(biFactors));
        Assert.assertEquals(base, multiply(biFactors));
    }

    @Ignore
    @Test
    public void test6() throws Exception {
        // todo: discover
        IntegersZp64 domain = new IntegersZp64(33554467);
        String[] vars = {"a", "b", "c", "d", "e", "f", "g"};
        MultivariatePolynomialZp64
                factors[] =
                {
                        MultivariatePolynomialZp64.parse("25078271*b^5*c*d^2*e^2*f^6*g^3+22985334*a*b*c^2*d*e^7*f^3*g^7+19249719*a*b^7*d^5*e^6*g^2+6865506*a^2*b^5*c^3*d^6*e^6*f^3*g^5+20943085*a^2*b^5*c^8*d^3*e^3*f^7+733087*a^3*c^3*d^4*f^4*g^2+24327652*a^3*b^2*c^2*d^2*e^2*f^3*g^5+2508535*a^3*b^3*c*d^3*e^5*f^2*g^2+9991244*a^3*b^4*c^5*e^5*f^5*g^3+22044750*a^3*b^7*c*d^8*e*f^6+8526153*a^4*c^8*d*e^8*f^4*g^6+15162335*a^4*b^8*c^3*d^4*f^4*g^6+21943911*a^5*b*c^3*d^2*e^5*g^2+7268253*a^5*b^8*c^4*d^4*e*f*g^5+11265450*a^6*b^3*c^5*d^5*e+1307471*a^6*b^5*c^4*d^3*e*f^7+27352310*a^7*b^2*c^2*d^6*e^3*f^3*g+18596343*a^8*b^3*e^4*f^2*g+477464*a^8*b^4*c^3*d*e^3*f^5*g^3+20723946*a^8*b^4*c^8*d^3*e^2*g^3", domain, vars),
                        MultivariatePolynomialZp64.parse("24999489*c^6*d^5*g^7+31605719*b^5*c^5*d^4*e^3*g^6+33475465*b^8*c^5*d^6*f^7+21150942*a*c^4*d^4*e^3*f^3*g+30544835*a*b^3*d^7*e*f^8*g^5+8725705*a*b^8*c^6*d^5*e^4*f*g+3830207*a^2*d^2*e*f^7*g^8+31725230*a^2*b^8*c*e*f^8*g^2+5924640*a^3*c*d^4*e^8+14191319*a^3*b*c^3*e^7*f^3*g^8+5482302*a^3*b^2*c^2*d^5*f^8*g^2+350050*a^4*b^3*c^6*d^6*e^7*f^6+246147*a^4*b^4*c^3*d^7*e^5*g^8+27052604*a^5*c^4*d^4*f+2073523*a^5*b^4*c^4*d^7*e^4*f^2*g^5+21322895*a^5*b^5*c*d^3*e^5*f^5*g^4+19375356*a^5*b^6*c^7*e^3*f^2*g^6+15676776*a^6*b^7*c^3*d^8*e^3*f^6*g^6+9971731*a^7*b^4*c^3*d*e^5*f*g^5+16734963*a^8*b^8*c^7*d^4*e*g^7", domain, vars),
                        MultivariatePolynomialZp64.parse("21113415*b^5*c^6*d^4*e^4*f^2*g^3+20864231*b^8*c*d^6*e^5*f^8*g^5+33448448*a*b^3*c^6*d*e^4*f^7*g^2+31133965*a*b^4*c^2*d^2*e^7*f^6*g^2+27612593*a*b^5*d^5*e^2*f^7*g^4+17128197*a*b^7*c^3*d^6*e^2+4469686*a^2*b^5*c^4*d^8*e^4*f^4*g^7+1374035*a^3*c^8*e^7*f*g^5+10414621*a^3*b^6*c^5*d^7*e^7*f^6*g^6+10872067*a^3*b^8*c^3*d*e^4*f^8*g^4+6381772*a^4*b^2*c^6*d^6*e^6*f^3*g^3+26978581*a^4*b^5*d^6*e^5*f^7+30602413*a^4*b^8*c^8*d^4*e^5*f^3*g^3+13372094*a^5*b^3*c^3*d^7*e^5*f^8*g^3+25263857*a^5*b^5*c*d^7*e^6*g^5+4204332*a^6*c^2*d^2*e*f^6*g^2+13228578*a^6*b^2*c^5*d^7*e^6*f^8*g^6+17934510*a^6*b^8*c^4*d^5*e^3*f^4+17371834*a^7*b^4*c^2*d^8*e^4*f^2*g+8745908*a^8*b*c^4*d^7*e^5*f*g^6", domain, vars)
                };
        for (int i = 0; i < factors.length; i++)
            factors[i] = AMultivariatePolynomial.swapVariables(factors[i], 2, 3);

        MultivariatePolynomialZp64 base = factors[0].createOne().multiply(factors);
        System.out.println(base.size());
        System.out.println();
//        if(true) return;
        long[] values = {32161817, 2822446, 31477240, 17500389, 4067697, 32147770};
        lEvaluation evaluation = new lEvaluation(base.nVariables, values, domain, base.ordering);

        MultivariatePolynomialZp64[] lcFactors = Arrays.stream(factors).map(f -> f.lc(0)).toArray(MultivariatePolynomialZp64[]::new);

        for (int i = 4; i <= base.nVariables; i++) {

            MultivariatePolynomialZp64 iBase = evaluation.evaluateFrom(base, i);
            MultivariatePolynomialZp64[] iLcFactors = lcFactors.clone();
            for (int j = 0; j < iLcFactors.length; j++)
                iLcFactors[j] = evaluation.evaluateFrom(iLcFactors[j], i);

            for (int j = 0; j < 1111; j++) {

                MultivariatePolynomialZp64[] biImages = Arrays.stream(factors).map(f -> evaluation.evaluateFrom(f, 2)).toArray(MultivariatePolynomialZp64[]::new);
                long start = System.nanoTime();
//                HenselLifting.multivariateLift0_old(iBase, biImages, iLcFactors, evaluation, base.degrees(), 2);
//                System.out.println(TimeUnits.nanosecondsToString(System.nanoTime() - start));
//                assert multiply(biImages).equals(iBase);

                biImages = Arrays.stream(factors).map(f -> evaluation.evaluateFrom(f, 2)).toArray(MultivariatePolynomialZp64[]::new);
                start = System.nanoTime();
                HenselLifting.multivariateLift0(iBase, biImages, iLcFactors, evaluation, base.degrees(), 2);
                System.out.println(TimeUnits.nanosecondsToString(System.nanoTime() - start));
                assert multiply(biImages).equals(iBase);
                System.out.println();
            }

        }

//        assert MultivariateSquareFreeFactorization.isSquareFree(base);
//        for (int i = 0; i < its(20, 20); i++) {
//            long start = System.nanoTime();
//            FactorDecomposition<MultivariatePolynomialZp64> decomposition = MultivariateFactorization.FactorInGF(base);
//            Assert.assertEquals(3, decomposition.size());
//            System.out.println(TimeUnits.nanosecondsToString(System.nanoTime() - start));
//        }
    }

    @Test
<<<<<<< HEAD
=======
    @SuppressWarnings("unchecked")
>>>>>>> b946c7d9
    public void testSparse1() throws Exception {
        String[] vars = {"x1", "x2", "x3", "x4"};
        MultivariatePolynomial<BigInteger>
                factors[] = new MultivariatePolynomial[]
                {
                        MultivariatePolynomial.parse("x1^2 + x2 + x3*x4^2", vars),
                        MultivariatePolynomial.parse("x1^2*x2^2 - x2 - 1 + x2*x4^3", vars),
                        MultivariatePolynomial.parse("x1^3 + x3 + x2*x4", vars)
                };
        MultivariatePolynomial[] biFactors = Arrays.stream(factors).map(f -> f.evaluate(2, 1)).toArray(MultivariatePolynomial[]::new);
        MultivariatePolynomial[] lcs = Arrays.stream(factors).map(f -> f.lc(0)).toArray(MultivariatePolynomial[]::new);
        MultivariatePolynomial<BigInteger> base = multiply(factors);

        System.out.println(HenselLifting.sparseLifting(base, biFactors, lcs));
    }
<<<<<<< HEAD
=======

    @Ignore
    @Test
    @SuppressWarnings("unchecked")
    public void testSparse2() throws Exception {
        String[] vars = {"x", "y", "z"};
        Ring<BigInteger> ring = Rings.Zp(23011);
        MultivariatePolynomial<BigInteger>

                factors[] = new MultivariatePolynomial[]
                {
                        MultivariatePolynomial.parse("19297*z^2+12296*y+22390*x*y^2*z+14233*x^2*y*z+11337*x^2*y*z^2", ring, vars),
                        MultivariatePolynomial.parse("1+17123*x*y^3*z+109*x^3*y", ring, vars),
                        MultivariatePolynomial.parse("17192*y+20877*x+2281*x*y*z^3+13749*x*y^2*z+6683*x*y^2*z^3+15833*x^3*y^2*z", ring, vars)
                };
        MultivariatePolynomial<BigInteger> base = multiply(factors);
        System.out.println(base.sparsity());
        for (int i = 1; i < 11111112; i++) {
            //{BigInteger.valueOf(5581), BigInteger.ZERO};
            BigInteger[] ss = {ring.randomElement(), ring.randomElement()};

            Evaluation<BigInteger> ev = new Evaluation<>(3, ss, ring, base.ordering);
            UnivariatePolynomial[] uFactors = Arrays.stream(factors).map(f -> ev.evaluateFrom(f, 1).asUnivariate()).toArray(UnivariatePolynomial[]::new);
            MultivariatePolynomial[] biFactors = Arrays.stream(factors).map(f -> ev.evaluateFrom(f, 2)).toArray(MultivariatePolynomial[]::new);

            if (!allCoprime(uFactors))
                continue;
            if (!allCoprime(biFactors))
                continue;
            if (!IntStream.range(0, uFactors.length).allMatch(j -> factors[j].degree(0) == uFactors[j].degree()))
                continue;
            try {
                MultivariatePolynomial[] lcs = Arrays.stream(factors).map(f -> f.lc(0)).toArray(MultivariatePolynomial[]::new);
                // System.out.println(Arrays.toString(HenselLifting.sparseLifting(base, biFactors, lcs)));
                HenselLifting.multivariateLift0(base, biFactors, lcs, ev, base.degrees(), 2);
                Assert.assertArrayEquals(factors, biFactors);
            } catch (Throwable r) {
                System.out.println(Arrays.toString(ss));
            }
        }
    }
>>>>>>> b946c7d9

    /* ==================================== Test data =============================================== */

    private interface Lifting<
            Term extends DegreeVector<Term>,
            Poly extends AMultivariatePolynomial<Term, Poly>> {
        void lift(Poly base, Poly[] factors, Poly[] factorsLC, IEvaluation<Term, Poly> evaluation, int[] degreeBounds, int from);
    }

    final class BivariateLift<
            Term extends DegreeVector<Term>,
            Poly extends AMultivariatePolynomial<Term, Poly>>
            implements Lifting<Term, Poly> {
        @Override
        public void lift(Poly base, Poly[] factors, Poly[] factorsLC, IEvaluation<Term, Poly> evaluation, int[] degreeBounds, int from) {
            HenselLifting.bivariateLift0(base, factors, factorsLC, evaluation, degreeBounds[1]);
        }
    }

    public static <Term extends DegreeVector<Term>, Poly extends AMultivariatePolynomial<Term, Poly>>
    void testHenselLift(FactorizationInput.SampleDecompositionSource<Poly> source, int nIterations,
                        Function<Poly, IEvaluationLoop<Term, Poly>> evalFactory,
                        Lifting<Term, Poly> algorithm, boolean correctLC, int from) {
        System.out.println("Testing Hensel lifting ");
        System.out.println("Input source: " + source);

        DescriptiveStatistics timing = new DescriptiveStatistics();

        int prevProgress = -1, currProgress;
        main:
        for (int n = 0; n < nIterations; n++) {
            if (n == nIterations / 10)
                timing.clear();

            if ((currProgress = (int) (100.0 * n / nIterations)) != prevProgress) {
                prevProgress = currProgress;
                System.out.print(">");
                System.out.flush();
            }
            FactorizationInput.SampleDecomposition<Poly> sample = source.next();
            if (!allCoprime(sample.factors)) {
                --n;
                continue;
            }
            if (Arrays.stream(sample.factors).anyMatch(p -> p.degree(0) == 0)) {
                --n;
                continue;
            }
            try {

                Poly factory = sample.poly;
                IEvaluationLoop<Term, Poly> evaluations = evalFactory.apply(factory);

                for (int nAttempt = 0; nAttempt < 64; nAttempt++) {
                    IEvaluation<Term, Poly> evaluation = evaluations.next();
                    Poly[] uFactors = Arrays.stream(sample.factors).map(p -> evaluation.evaluateFrom(p, from)).toArray(factory::createArray);
                    if (!allCoprime(uFactors))
                        continue;

                    if (from != 1 && !allCoprime(Arrays.stream(sample.factors).map(p -> evaluation.evaluateFrom(p, 1)).toArray(factory::createArray)))
                        continue;

                    if (!IntStream.range(0, uFactors.length).allMatch(i -> sample.factors[i].degree(0) == uFactors[i].degree(0)))
                        continue;

                    Poly[] factorsLC = Arrays.stream(sample.factors).map(p -> p.lc(0)).toArray(factory::createArray);

                    long start = System.nanoTime();
                    algorithm.lift(sample.poly, uFactors, correctLC ? factorsLC : null, evaluation, sample.poly.degrees(), from);
                    timing.addValue(System.nanoTime() - start);


                    try {
                        if (correctLC || Arrays.stream(factorsLC).allMatch(Poly::isConstant))
                            Assert.assertArrayEquals(sample.factors, uFactors);
                        else
                            Assert.assertEquals(sample.poly, evaluation.modImage(multiply(uFactors), sample.poly.degrees()));
                    } catch (AssertionError err) {
                        System.out.println("\n============ Error ============");
                        System.out.println("Domain: " + sample.poly.coefficientRingToString());
                        System.out.println("Polynomial: " + sample.poly);
                        System.out.println("Expected factorization: " + Arrays.toString(sample.factors));
                        System.out.println("Actual factorization: " + Arrays.toString(uFactors));
                        System.out.println("Evaluation: " + evaluation);
                        throw err;
                    }
                    continue main;
                }
                throw new RuntimeException();
            } catch (Throwable throwable) {
                System.out.println("\n============ Error ============");
                System.out.println("Domain: " + sample.poly.coefficientRingToString());
                System.out.println("Polynomial: " + sample.poly);
                System.out.println("Expected factorization: " + Arrays.toString(sample.factors));
                throw throwable;
            }
        }

        System.out.println(source.statisticsToString());

        System.out.println("\n============ Timings ============");
        System.out.println("Stats: " + TimeUnits.statisticsNanotime(timing));
    }

    static <Poly extends IPolynomial<Poly>> Poly multiply(Poly... p) {
        return p[0].createOne().multiply(p);
    }

    private static <Poly extends IPolynomial> boolean allCoprime(Poly... factors) {
        return StreamSupport
                .stream(Spliterators.spliteratorUnknownSize(Combinatorics.combinations(factors.length, 2), Spliterator.ORDERED), false)
                .allMatch(arr -> PolynomialMethods.PolynomialGCD(factors[arr[0]], factors[arr[1]]).isOne());
    }
}<|MERGE_RESOLUTION|>--- conflicted
+++ resolved
@@ -453,10 +453,7 @@
     }
 
     @Test
-<<<<<<< HEAD
-=======
     @SuppressWarnings("unchecked")
->>>>>>> b946c7d9
     public void testSparse1() throws Exception {
         String[] vars = {"x1", "x2", "x3", "x4"};
         MultivariatePolynomial<BigInteger>
@@ -472,8 +469,6 @@
 
         System.out.println(HenselLifting.sparseLifting(base, biFactors, lcs));
     }
-<<<<<<< HEAD
-=======
 
     @Ignore
     @Test
@@ -515,7 +510,6 @@
             }
         }
     }
->>>>>>> b946c7d9
 
     /* ==================================== Test data =============================================== */
 
