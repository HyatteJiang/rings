--- conflicted
+++ resolved
@@ -844,11 +844,7 @@
     /**
      * Sparsity threshold when to try sparse Hensel lifting
      */
-<<<<<<< HEAD
-    private static final double SPARSITY_THRESHOLD = 0.01;
-=======
     private static final double SPARSITY_THRESHOLD = 0.1;
->>>>>>> b946c7d9
 
     /**
      * Multifactor multivariate Hensel lifting
@@ -875,9 +871,6 @@
         }
 
         if (from == 2 && base.sparsity() < SPARSITY_THRESHOLD) {
-<<<<<<< HEAD
-            Poly[] sparseFactors = sparseLifting(base, factors, factorsLC);
-=======
             Poly[] sparseFactors = null;
 
             try {
@@ -887,7 +880,6 @@
                 sparseFactors = sparseLifting(base, factors, factorsLC);
             } catch (ArithmeticException ignore) { }
 
->>>>>>> b946c7d9
             if (sparseFactors != null) {
                 System.arraycopy(sparseFactors, 0, factors, 0, factors.length);
                 return;
@@ -1101,23 +1093,13 @@
 
     /*=========================== Sparse Hensel lifting from bivariate factors =============================*/
 
-<<<<<<< HEAD
-=======
     private static final long MAX_TERMS_IN_EXPAND_FORM = 8_388_608L;
 
->>>>>>> b946c7d9
     /**
      * Sparse Hensel lifting
      */
     static <Term extends DegreeVector<Term>, Poly extends AMultivariatePolynomial<Term, Poly>>
     Poly[] sparseLifting(Poly base, Poly[] biFactors, Poly[] lc) {
-<<<<<<< HEAD
-        double mulComplexity = 1.0 * base.size() * base.size();
-        double denseLiftingComplexityEst = mulComplexity * Math.pow(ArraysUtil.multiplyToDouble(base.degrees(), 2, base.nVariables), 2);
-        double gcdComplexity = ArraysUtil.sum(base.degrees()) * Math.pow(base.size(), 3);
-
-=======
->>>>>>> b946c7d9
         List<List<Term>>
                 // terms that are fixed
                 determinedTerms = new ArrayList<>(),
@@ -1126,10 +1108,7 @@
 
         // total number of unknown terms
         int nUnknowns = 0;
-<<<<<<< HEAD
-=======
         long estimatedExpandedSize = 1;
->>>>>>> b946c7d9
         for (int i = 0; i < biFactors.length; ++i) {
             List<Term>
                     // fixed terms
@@ -1142,10 +1121,6 @@
 
             populateUnknownTerms(biFactors[i], lc == null ? base.createOne() : lc[i], fixed, unknown);
             nUnknowns += unknown.size();
-<<<<<<< HEAD
-        }
-
-=======
             estimatedExpandedSize *= unknown.size();
         }
 
@@ -1153,7 +1128,6 @@
             // too large problem for sparse lifting -> probably we will run out of memory
             return null;
 
->>>>>>> b946c7d9
         // true factors represented as R[x1, x2, ..., xN, u1, ..., uK]
         List<Poly> trueFactors = new ArrayList<>();
         int unkCounter = base.nVariables;
